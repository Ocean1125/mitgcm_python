##################################################################
# Weddell Sea polynya project
##################################################################

import sys
import matplotlib
matplotlib.use('TkAgg')
import matplotlib.pyplot as plt
import numpy as np

from ..postprocess import precompute_timeseries
from ..utils import real_dir, mask_land_ice, var_min_max, mask_3d, select_bottom, convert_ismr, mask_except_ice
from ..grid import Grid
from ..plot_1d import timeseries_multi_plot
from ..file_io import netcdf_time, read_netcdf, read_binary
from ..constants import deg_string
from ..timeseries import trim_and_diff, monthly_to_annual
from ..plot_utils.windows import set_panels, finished_plot
from ..plot_utils.labels import round_to_decimals, reduce_cbar_labels
from ..plot_utils.latlon import prepare_vel, overlay_vectors
from ..plot_latlon import latlon_plot
from ..plot_slices import read_plot_ts_slice, read_plot_ts_slice_diff
from ..averaging import area_integral, vertical_integral
from ..diagnostics import heat_content_freezing

# Global parameters

# File paths
case_dir = ['polynya_baseline/', 'polynya_maud_rise/', 'polynya_near_shelf/', 'polynya_maud_rise_big/', 'polynya_maud_rise_small/', 'polynya_maud_rise_5y/']
grid_dir = case_dir[0] + 'grid/'
timeseries_file = 'output/timeseries_polynya.nc'
avg_file = 'output/1979_2016_avg.nc'
forcing_dir = '/work/n02/n02/shared/baspog/MITgcm/WS/WSK/'
polynya_file = [None, 'polynya_mask_maud_rise', 'polynya_mask_near_shelf', 'polynya_mask_maud_rise_big', 'polynya_mask_maud_rise_small', None]
# Titles etc. for plotting
expt_names = ['Baseline', 'Maud Rise', 'Near Shelf', 'Maud Rise Big', 'Maud Rise Small', 'Maud Rise 5y']
expt_colours = ['black', 'blue', 'green', 'red', 'cyan', 'magenta']
polynya_types = [None, 'maud_rise', 'near_shelf', 'maud_rise_big', 'maud_rise_small', 'maud_rise_5y']
num_expts = len(case_dir)
# Smaller boundaries on surface plots not including ice shelves
xmin_sfc = -67
ymin_sfc = -80


# Get longitude and latitude at the centre of the polynya
def get_polynya_loc (polynya):
    
    if polynya.startswith('maud_rise'):
        lon0 = 0
        lat0 = -65
    elif polynya == 'near_shelf':
        lon0 = -30
        lat0 = -70
    else:
        print 'Error (get_polynya_loc): please specify a valid polynya.'
        sys.exit()
    return lon0, lat0


# Precompute timeseries for analysis. Wrapper for precompute_timeseries in postprocess.py. 
def precompute_polynya_timeseries (mit_file, timeseries_file, polynya=None):

    timeseries_types = ['conv_area', 'fris_ismr', 'ewed_ismr', 'wed_gyre_trans', 'fris_temp', 'fris_salt']
    if polynya is None:
        # Baseline simulation; skip temp_polynya and salt_polynya options
        lon0 = None
        lat0 = None
    else:
        lon0, lat0 = get_polynya_loc(polynya)
        timeseries_types += ['temp_polynya', 'salt_polynya']
    precompute_timeseries(mit_file, timeseries_file, timeseries_types=timeseries_types, lon0=lon0, lat0=lat0)


# Make a bunch of preliminary timeseries plots.
def prelim_timeseries (base_dir='./', fig_dir='./'):

    base_dir = real_dir(base_dir)
    fig_dir = real_dir(fig_dir)

    print 'Building grid'
    grid = Grid(base_dir+grid_dir)

    # Inner function to plot timeseries on the same axes, plus potentially a difference plot and/or a percent difference plot.
    def plot_polynya_timeseries (var_name, title, units, use_baseline=True, diff=None, percent_diff=None, annual=True):
        
        if use_baseline:
            i0 = 0
        else:
            i0 = 1
        if diff is None:
            diff = use_baseline
        if percent_diff is None:
            percent_diff = diff
        if percent_diff and not diff:
            print "Error (plot_polynya_timeseries): can't make percent difference plot without a difference plot"
            sys.exit()
        if annual:
            monthly_str = ''
        else:
            monthly_str = '_monthly'

        # Read data
        data = []
        for i in range(i0, num_expts):
            file_path = base_dir + case_dir[i] + timeseries_file
            if i==i0:
                # Read the time axis
                time = netcdf_time(file_path)
            # Read the variable
            data_tmp = read_netcdf(file_path, var_name)
            if annual:
                # Annually average
                if i == num_expts-1:
                    # This is the last one
                    # Overwrite data_tmp and time
                    data_tmp, time = monthly_to_annual(data_tmp, time)
                else:
                    # Don't overwrite time yet or it will screw up later iterations
                    data_tmp = monthly_to_annual(data_tmp, time)[0]
            # Parcel into array
            data.append(data_tmp)
            
        # Make the plot
        timeseries_multi_plot(time, data, expt_names[i0:], expt_colours[i0:], title=title, units=units, fig_name=fig_dir+'timeseries_'+var_name+monthly_str+'.png')
        
        if diff:
            # Also make a difference plot
            # Calculate the difference
            data_diff = []
            for i in range(1, num_expts):
                data_diff_tmp = trim_and_diff(time, time, data[0], data[i])[1]
                data_diff.append(data_diff_tmp)
            # Make the plot
            timeseries_multi_plot(time, data_diff, expt_names[1:], expt_colours[1:], title=title+' anomaly', units=units, fig_name=fig_dir+'timeseries_'+var_name+monthly_str+'_diff.png')

            if percent_diff:
                # Also make a percent difference plot
                data_diff_percent = []
                for i in range(num_expts-1):
                    data_diff_percent.append(data_diff[i]/data[0]*100)
                timeseries_multi_plot(time, data_diff_percent, expt_names[1:], expt_colours[1:], title=title+' % anomaly', fig_name=fig_dir+'timeseries_'+var_name+monthly_str+'_percent_diff.png')

    # end inner function

    # Now make the timeseries plots
    plot_polynya_timeseries('conv_area', 'Convective area', r'million km$^2$', use_baseline=False)
    plot_polynya_timeseries('fris_ismr', 'FRIS basal mass loss', 'Gt/y')
    plot_polynya_timeseries('fris_ismr', 'FRIS basal mass loss', 'Gt/y', annual=False)
    plot_polynya_timeseries('ewed_ismr', 'EWIS basal mass loss', 'Gt/y')
    plot_polynya_timeseries('wed_gyre_trans', 'Weddell Gyre transport', 'Sv')
    plot_polynya_timeseries('fris_temp', 'FRIS cavity temperature', deg_string+'C', percent_diff=False)
    plot_polynya_timeseries('fris_salt', 'FRIS cavity salinity', 'psu', percent_diff=False)
    plot_polynya_timeseries('temp_polynya', 'Temperature in polynya', deg_string+'C', use_baseline=False)
    plot_polynya_timeseries('salt_polynya', 'Salinity in polynya', 'psu', use_baseline=False)


# Make a bunch of preliminary lat-lon plots.
def prelim_latlon (base_dir='./', fig_dir='./'):

    base_dir = real_dir(base_dir)
    fig_dir = real_dir(fig_dir)

    print 'Building grid'
    grid = Grid(base_dir+grid_dir)

    # 2x2 lat-lon plot of polynya masks
    '''fig, gs = set_panels('2x2C0')
    for i in range(1, num_expts-1):
        # Read polynya mask from binary
        data = read_binary(forcing_dir+polynya_file[i], [grid.nx, grid.ny], 'xy', prec=64)
        # Calculate its area in 10^5 km^2
        area = round_to_decimals(area_integral(data, grid)*1e-11,1)
        title = expt_names[i] + ' ('+str(area)+r'$\times$10$^5$ km$^2$)'
        # Mask out land and ice shelves
        data = mask_land_ice(data, grid)
        # Plot
        ax = plt.subplot(gs[(i-1)/2, (i-1)%2])
        img = latlon_plot(data, grid, ax=ax, include_shelf=False, make_cbar=False, vmin=0, vmax=1, title=title, xmin=xmin_sfc, ymin=ymin_sfc)
        if (i-1)%2==1:
            # Remove latitude labels
            ax.set_yticklabels([])
        if (i-1)/2==0:
            # Remove longitude labels
            ax.set_xticklabels([])
    # Main title
    plt.suptitle('Imposed convective regions (red)', fontsize=22)
    finished_plot(fig, fig_name=fig_dir+'polynya_masks.png')'''

    # Inner function to read a lat-lon variable from a file and process appropriately
    def read_and_process (var, file_path, return_vel_components=False):
        if var == 'aice':
            return mask_land_ice(read_netcdf(file_path, 'SIarea', time_index=0), grid)
        elif var == 'bwtemp':
            return select_bottom(mask_3d(read_netcdf(file_path, 'THETA', time_index=0), grid))
        elif var == 'bwsalt':
            return select_bottom(mask_3d(read_netcdf(file_path, 'SALT', time_index=0), grid))
        elif var == 'sst':
            return mask_3d(read_netcdf(file_path, 'THETA', time_index=0), grid)[0,:]
        elif var == 'sss':
            return mask_3d(read_netcdf(file_path, 'SALT', time_index=0), grid)[0,:]
        elif var == 'ismr':
            return convert_ismr(mask_except_ice(read_netcdf(file_path, 'SHIfwFlx', time_index=0), grid))
        elif var == 'vel':
            u_tmp = mask_3d(read_netcdf(file_path, 'UVEL', time_index=0), grid, gtype='u')
            v_tmp = mask_3d(read_netcdf(file_path, 'VVEL', time_index=0), grid, gtype='v')
            speed, u, v = prepare_vel(u_tmp, v_tmp, grid)
            if return_vel_components:
                return speed, u, v
            else:
                return speed
        elif var == 'mld':
            return mask_land_ice(read_netcdf(file_path, 'MXLDEPTH', time_index=0), grid)
        elif var == 'HfC':
            # Calculate HfC at each 3D cell; requires temp and salt
            temp = mask_3d(read_netcdf(file_path, 'THETA', time_index=0), grid)
            salt = mask_3d(read_netcdf(file_path, 'SALT', time_index=0), grid)
            hfc_3d = heat_content_freezing(temp, salt, grid)
            # Now vertically integrate
            return vertical_integral(hfc_3d, grid)
            

    # Inner function to make a 5-panelled plot with data from the baseline simulation (absolute) and each polynya simulation except the 5-year polynya (absolute or anomaly from baseline).
    def plot_latlon_5panel (var, title, option='absolute', ctype='basic', include_shelf=True, zoom_fris=False, vmin=None, vmax=None, vmin_diff=None, vmax_diff=None, extend='neither', extend_diff='neither', zoom_shelf_break=False):

        if option not in ['absolute', 'anomaly']:
            print 'Error (plot_latlon_5panel): invalid option ' + option
            sys.exit()

        # Read data from each simulation, parcelled into a 5-item list
        data = []
        if var == 'vel':
            # Will also need to read velocity components
            u = []
            v = []
        vmin0 = 999
        vmax0 = -999
        if option == 'anomaly':
            vmin0_diff = 0            
            vmax0_diff = 0
        for i in range(num_expts-1):
            if var=='vel' and (option=='absolute' or i==0):
                # Read velocity components too
                data_tmp, u_tmp, v_tmp = read_and_process(var, base_dir+case_dir[i]+avg_file, return_vel_components=True)
                # Either way, will be saving absolute variable
                data.append(data_tmp)
                u.append(u_tmp)
                v.append(v_tmp)
            else:
                data_tmp = read_and_process(var, base_dir+case_dir[i]+avg_file)
                if option=='absolute' or i==0:
                    # Save absolute variable
                    data.append(data_tmp)
                else:
                    # Save anomaly from baseline
                    data.append(data_tmp-data[0])
            # Get min and max values and update global min/max as needed
            vmin0_tmp, vmax0_tmp = var_min_max(data[i], grid, zoom_fris=zoom_fris)
            if option=='absolute' or i==0:
                vmin0 = min(vmin0, vmin0_tmp)
                vmax0 = max(vmax0, vmax0_tmp)
            else:
                vmin0_diff = min(vmin0_diff, vmin0_tmp)
                vmax0_diff = max(vmax0_diff, vmax0_tmp)
        # Now consider preset bounds
        if vmin is None:
            vmin = vmin0
        if vmax is None:
            vmax = vmax0
        if option == 'anomaly':
            if vmin_diff is None:
                vmin_diff = vmin0_diff
            if vmax_diff is None:
                vmax_diff = vmax0_diff

        # Prepare some parameters for the plot
        if zoom_fris or zoom_shelf_break:
            figsize = (12, 7)
            zoom_string = '_zoom'
            chunk = 6
        else:
            if include_shelf:
                figsize = (14, 7)
            else:
                figsize = (16, 7)
            zoom_string = ''
            chunk = 10
        if include_shelf or zoom_fris:
            xmin = None
            xmax = None
            ymin = None
            ymax = None
        elif zoom_shelf_break:
            xmin = xmin_sfc
            xmax = -20
            ymin = ymin_sfc
            ymax = -72
        else:
            xmin = xmin_sfc
            xmax = None
            ymin = ymin_sfc
            ymax = None

        # Make the plot
        if option == 'absolute':
            fig, gs, cax = set_panels('5C1', figsize=figsize)
        elif option == 'anomaly':
            fig, gs, cax1, cax2 = set_panels('5C2', figsize=figsize)
        for i in range(num_expts-1):
            # Leave the bottom left plot empty for colourbars
            if i < 3:
                ax = plt.subplot(gs[i/3,i%3])
            else:
                ax = plt.subplot(gs[i/3,i%3+1])
            if option=='absolute' or i==0:
                ctype_curr = ctype
                vmin_curr = vmin
                vmax_curr = vmax
            else:
                ctype_curr = 'plusminus'
                vmin_curr = vmin_diff
                vmax_curr = vmax_diff
            img = latlon_plot(data[i], grid, ax=ax, include_shelf=include_shelf, make_cbar=False, ctype=ctype_curr, vmin=vmin_curr, vmax=vmax_curr, xmin=xmin, xmax=xmax, ymin=ymin, ymax=ymax, zoom_fris=zoom_fris, title=expt_names[i])
            if option=='anomaly' and i==0:
                # First colourbar
                cbar1 = plt.colorbar(img, cax=cax1, orientation='horizontal', extend=extend)
                reduce_cbar_labels(cbar1)
            if var=='vel' and (option=='absolute' or i==0):
                # Add velocity vectors
                overlay_vectors(ax, u[i], v[i], grid, chunk=chunk, scale=0.8)
            if i in [1,2,4]:
                # Remove latitude labels
                ax.set_yticklabels([])
            if i in [1,2]:
                # Remove longitude labels
                ax.set_xticklabels([])
        if option=='anomaly':
            # Get ready for second colourbar
            cax = cax2
            extend = extend_diff
            # Text below labelling anomalies
            plt.text(0.2, 0.1, 'anomalies from baseline', fontsize=12, va='center', ha='center', transform=fig.transFigure)
        # Colourbar
        cbar = plt.colorbar(img, cax=cax, orientation='horizontal', extend=extend)
        reduce_cbar_labels(cbar)
        # Main title
        plt.suptitle(title, fontsize=22)
        finished_plot(fig, fig_name=fig_dir+var+zoom_string+'.png')

    # end inner function

    # Now make 5-panel plots of absolute variables
    '''plot_latlon_5panel('aice', 'Sea ice concentration, 1979-2016', include_shelf=False, vmin=0, vmax=1)
    plot_latlon_5panel('mld', 'Mixed layer depth (m), 1979-2016', include_shelf=False, vmin=0)
    plot_latlon_5panel('vel', 'Barotropic velocity (m/s), 1979-2016', ctype='vel', vmin=0)
    # 5-panel plots of baseline absolute values, and anomalies for other simulations, zoomed both in and out
    plot_latlon_5panel('bwtemp', 'Bottom water temperature ('+deg_string+'C), 1979-2016', option='anomaly', vmin_diff=-0.75, extend_diff='min')
    plot_latlon_5panel('bwtemp', 'Bottom water temperature ('+deg_string+'C), 1979-2016', option='anomaly', zoom_fris=True, vmin=-2.5, vmax=-1.5, extend='both', vmin_diff=-0.2, vmax_diff=0.25, extend_diff='both')
    plot_latlon_5panel('bwsalt', 'Bottom water salinity (psu), 1979-2016', option='anomaly', vmin=34.1, extend='min', vmax_diff=0.1, extend_diff='max')
    plot_latlon_5panel('bwsalt', 'Bottom water salinity (psu), 1979-2016', option='anomaly', zoom_fris=True, vmin=34.3, extend='min')
    plot_latlon_5panel('ismr', 'Ice shelf melt rate (m/y), 1979-2016', option='anomaly', ctype='ismr', vmax_diff=2, extend_diff='max')
    plot_latlon_5panel('ismr', 'Ice shelf melt rate (m/y), 1979-2016', option='anomaly', ctype='ismr', zoom_fris=True, vmax_diff=1.5, extend_diff='max')
    plot_latlon_5panel('vel', 'Barotropic velocity (m/s), 1979-2016', option='anomaly', ctype='vel', zoom_fris=True, vmin=0)
    plot_latlon_5panel('sst', 'Sea surface temperature ('+deg_string+'C), 1979-2016', option='anomaly', include_shelf=False)
    plot_latlon_5panel('sss', 'Sea surface salinity ('+deg_string+'C), 1979-2016', option='anomaly', include_shelf=False)
<<<<<<< HEAD
    plot_latlon_5panel('mld', 'Mixed layer depth (m), 1979-2016', option='anomaly', include_shelf=False, zoom_shelf_break=True, vmax_diff=100, extend_diff='max')
=======
    plot_latlon_5panel('mld', 'Mixed layer depth (m), 1979-2016', option='anomaly', include_shelf=False, zoom_shelf_break=True)
    plot_latlon_5panel('HfC', 'Heat content relative to in-situ freezing point (J), 1979-2016', option='anomaly', zoom_fris=True, vmin=0, vmax=2e18, extend='both', vmin_diff=-1.5e17, vmax_diff=1.5e17, extend_diff='both')'''
>>>>>>> 8ee19d1c


# Make a bunch of preliminary slice plots.
def prelim_slices (base_dir='./', fig_dir='./'):

    base_dir = real_dir(base_dir)
    fig_dir = real_dir(fig_dir)

    print 'Building grid'
    grid = Grid(base_dir+grid_dir)

    # Baseline T-S slices through each polynya, in each direction
    baseline_file = base_dir+case_dir[0]+avg_file
    for i in range(1,2+1):
        ptype = polynya_types[i]
        lon0, lat0 = get_polynya_loc(ptype)
        read_plot_ts_slice(baseline_file, grid=grid, lon0=lon0, time_index=0, date_string='1979-2016', fig_name=fig_dir+'ts_slice_polynya_'+ptype+'_lon.png')
        read_plot_ts_slice(baseline_file, grid=grid, lat0=lat0, time_index=0, date_string='1979-2016', fig_name=fig_dir+'ts_slice_polynya_'+ptype+'_lat.png')
    # T-S difference slices for each polynya minus baseline, in each direction
    for i in range(1, num_expts-1):
        ptype = polynya_types[i]
        lon0, lat0 = get_polynya_loc(ptype)
        curr_file = base_dir+case_dir[i]+avg_file
        read_plot_ts_slice_diff(baseline_file, curr_file, grid=grid, lon0=lon0, time_index=0, date_string='1979-2016', fig_name=fig_dir+'ts_slice_polynya_'+ptype+'_lon_diff.png')
        read_plot_ts_slice_diff(baseline_file, curr_file, grid=grid, lat0=lat0, time_index=0, date_string='1979-2016', fig_name=fig_dir+'ts_slice_polynya_'+ptype+'_lat_diff.png')

    # Baseline slice through 50W where WDW comes onto shelf
    read_plot_ts_slice(baseline_file, grid=grid, lon0=-50, time_index=0, date_string='1979-2016', fig_name=fig_dir+'ts_slice_50W.png')
    # T-S difference slices for each polynya
    for i in range(1, num_expts-1):
        ptype = polynya_types[i]
        read_plot_ts_slice_diff(baseline_file, base_dir+case_dir[i]+avg_file, grid=grid, lon0=-50, time_index=0, date_string='1979-2016', fig_name=fig_dir+'ts_slice_50W_'+ptype+'_diff.png')

    # Now plot a zoomed-in slice of absolute values
    for i in range(num_expts-1):
        ptype = polynya_types[i]
        if ptype is None:
            ptype = 'baseline'
        read_plot_ts_slice(base_dir+case_dir[i]+avg_file, grid=grid, lon0=-50, hmin=-77, hmax=-70, zmin=-1000, tmin=-1.9, tmax=0.5, smin=34, smax=34.65, time_index=0, date_string='1979-2016', fig_name=fig_dir+'ts_slice_50W_zoom_'+ptype+'.png')


# Make all the plots.
def prelim_all_plots (base_dir='./', fig_dir='./'):

    print '\nPlotting timeseries'
    prelim_timeseries(base_dir=base_dir, fig_dir=fig_dir)
    print '\nPlotting lat-lon plots'
    prelim_latlon(base_dir=base_dir, fig_dir=fig_dir)
    print '\nPlotting slices'
    prelim_slices(base_dir=base_dir, fig_dir=fig_dir)
    <|MERGE_RESOLUTION|>--- conflicted
+++ resolved
@@ -164,7 +164,7 @@
     grid = Grid(base_dir+grid_dir)
 
     # 2x2 lat-lon plot of polynya masks
-    '''fig, gs = set_panels('2x2C0')
+    fig, gs = set_panels('2x2C0')
     for i in range(1, num_expts-1):
         # Read polynya mask from binary
         data = read_binary(forcing_dir+polynya_file[i], [grid.nx, grid.ny], 'xy', prec=64)
@@ -184,7 +184,7 @@
             ax.set_xticklabels([])
     # Main title
     plt.suptitle('Imposed convective regions (red)', fontsize=22)
-    finished_plot(fig, fig_name=fig_dir+'polynya_masks.png')'''
+    finished_plot(fig, fig_name=fig_dir+'polynya_masks.png')
 
     # Inner function to read a lat-lon variable from a file and process appropriately
     def read_and_process (var, file_path, return_vel_components=False):
@@ -349,7 +349,7 @@
     # end inner function
 
     # Now make 5-panel plots of absolute variables
-    '''plot_latlon_5panel('aice', 'Sea ice concentration, 1979-2016', include_shelf=False, vmin=0, vmax=1)
+    plot_latlon_5panel('aice', 'Sea ice concentration, 1979-2016', include_shelf=False, vmin=0, vmax=1)
     plot_latlon_5panel('mld', 'Mixed layer depth (m), 1979-2016', include_shelf=False, vmin=0)
     plot_latlon_5panel('vel', 'Barotropic velocity (m/s), 1979-2016', ctype='vel', vmin=0)
     # 5-panel plots of baseline absolute values, and anomalies for other simulations, zoomed both in and out
@@ -362,12 +362,8 @@
     plot_latlon_5panel('vel', 'Barotropic velocity (m/s), 1979-2016', option='anomaly', ctype='vel', zoom_fris=True, vmin=0)
     plot_latlon_5panel('sst', 'Sea surface temperature ('+deg_string+'C), 1979-2016', option='anomaly', include_shelf=False)
     plot_latlon_5panel('sss', 'Sea surface salinity ('+deg_string+'C), 1979-2016', option='anomaly', include_shelf=False)
-<<<<<<< HEAD
     plot_latlon_5panel('mld', 'Mixed layer depth (m), 1979-2016', option='anomaly', include_shelf=False, zoom_shelf_break=True, vmax_diff=100, extend_diff='max')
-=======
-    plot_latlon_5panel('mld', 'Mixed layer depth (m), 1979-2016', option='anomaly', include_shelf=False, zoom_shelf_break=True)
-    plot_latlon_5panel('HfC', 'Heat content relative to in-situ freezing point (J), 1979-2016', option='anomaly', zoom_fris=True, vmin=0, vmax=2e18, extend='both', vmin_diff=-1.5e17, vmax_diff=1.5e17, extend_diff='both')'''
->>>>>>> 8ee19d1c
+    plot_latlon_5panel('HfC', 'Heat content relative to in-situ freezing point (J), 1979-2016', option='anomaly', zoom_fris=True, vmin=0, vmax=2e18, extend='both', vmin_diff=-1.5e17, vmax_diff=1.5e17, extend_diff='both')
 
 
 # Make a bunch of preliminary slice plots.
